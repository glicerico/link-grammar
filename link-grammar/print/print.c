--- conflicted
+++ resolved
@@ -131,26 +131,20 @@
 static void print_a_link(dyn_str * s, const Linkage linkage, LinkIdx link, int sentence_num)
 {
 	WordIdx l, r;
-	//const char *label, *llabel, *rlabel;
-	const char *lword, *rword;
+	char *lword, *rword;
 
 	l      = linkage_get_link_lword(linkage, link);
 	r      = linkage_get_link_rword(linkage, link);
-	//label  = linkage_get_link_label(linkage, link);
-	//llabel = linkage_get_link_llabel(linkage, link);
-	//rlabel = linkage_get_link_rlabel(linkage, link);
 	lword = linkage_get_bare_word(linkage, l);
 	rword = linkage_get_bare_word(linkage, r);
 
 	if (l == 0)
 	{
 		return;
-		//left_append_string(s, LEFT_WALL_DISPLAY, "               ");
 	}
 	else if (l == (linkage_get_num_words(linkage) - 1))
 	{
 		return;
-		//left_append_string(s, RIGHT_WALL_DISPLAY, "               ");
 	}
 	else if (r == (linkage_get_num_words(linkage) - 1))
 	{
@@ -159,53 +153,10 @@
 	else
 	{
 		append_string(s, "%d %d %s", sentence_num, l, lword);
-		//left_append_string(s, l, " ");
-		//left_append_string(s, lword, "               ");
-	}
-
-	/* XXX FIXME -- the space allocated to a link name should depend
-	 * on the longest link-name in the sentence! */
-<<<<<<< HEAD
-	// left_append_string(s, llabel, "           ");
-	// if (DEPT_CHR == llabel[0])
-	// 	dyn_strcat(s, "   <---");
-	// else if (HEAD_CHR == llabel[0])
-	// 	dyn_strcat(s, "   >---");
-	// else
-	// 	dyn_strcat(s, "   ----");
-
-	// left_append_string(s, label, "-----");
-	// if (DEPT_CHR == rlabel[0])
-	// 	dyn_strcat(s, "->  ");
-	// else if (HEAD_CHR == rlabel[0])
-	// 	dyn_strcat(s, "-<  ");
-	// else
-	// 	dyn_strcat(s, "--  ");
-	// left_append_string(s, rlabel, "           ");
+	}
 	append_string(s, " %d %s\n", r, rword);
-	//free(lword);
-	//free(rword);
-=======
-	left_append_string(s, llabel, "           ");
-	if (DEPT_CHR == llabel[0])
-		dyn_strcat(s, "   <---");
-	else if (HEAD_CHR == llabel[0])
-		dyn_strcat(s, "   >---");
-	else
-		dyn_strcat(s, "   ----");
-
-	left_append_string(s, label, "-----");
-	if (DEPT_CHR == rlabel[0])
-		dyn_strcat(s, "->  ");
-	else if (HEAD_CHR == rlabel[0])
-		dyn_strcat(s, "-<  ");
-	else
-		dyn_strcat(s, "--  ");
-	left_append_string(s, rlabel, "           ");
-	char * myword = linkage_get_bare_word(linkage,r);
-	append_string(s, "     %s\n", myword);
-	free(myword);
->>>>>>> ca267248
+	free(lword);
+	free(rword);
 }
 
 
@@ -219,39 +170,20 @@
 	int link, longest;//, j;
 	int N_links = linkage_get_num_links(linkage);
 	dyn_str * s = dyn_str_new();
-	//const char ** dname;
-
-	// For debugging
-	// for (int iWords = 0; iWords < linkage->num_words; iWords++){
-	// 	append_string(s, "%s ", linkage->word[iWords]);
-	// }
-	// append_string(s, "\n");
+
 	longest = 0;
 	for (link=0; link<N_links; link++)
 	{
-		// if (linkage_get_link_lword(linkage, link) == SIZE_MAX) continue;
 		assert (linkage_get_link_lword(linkage, link) < SIZE_MAX);
 		if (linkage_get_link_num_domains(linkage, link) > longest)
 			longest = linkage_get_link_num_domains(linkage, link);
 	}
 	for (link=0; link<N_links; link++)
 	{
-		// if (linkage_get_link_lword(linkage, link) == SIZE_MAX) continue;
 		assert (linkage_get_link_lword(linkage, link) < SIZE_MAX);
-		//dname = linkage_get_link_domain_names(linkage, link);
-		// for (j=0; j<linkage_get_link_num_domains(linkage, link); ++j) {
-		// 	append_string(s, " (%s)", dname[j]);
-		//append_string(s, "%d ", sentence_num);
-		// }
-		// for (; j<longest; j++) {
-		// 	dyn_strcat(s, "    ");
-		// }
-		// dyn_strcat(s, "   ");
 		print_a_link(s, linkage, link, sentence_num);
 	}
 	if (linkage_get_violation_name(linkage) != NULL) {
-		// dyn_strcat(s, "P.P. violations:\n");
-		// append_string(s, "        %s\n\n", linkage_get_violation_name(linkage));
 	}
 
 	return dyn_str_take(s);
