/*************************************************************************/
/* Copyright (c) 2004                                                    */
/* Daniel Sleator, David Temperley, and John Lafferty                    */
/* All rights reserved                                                   */
/*                                                                       */
/* Use of the link grammar parsing system is subject to the terms of the */
/* license set forth in the LICENSE file included with this software.    */
/* This license allows free redistribution and use in source and binary  */
/* forms, with or without modification, subject to certain conditions.   */
/*                                                                       */
/*************************************************************************/
#ifndef LG_PRINT_UTIL_H_
#define LG_PRINT_UTIL_H_

#if     __GNUC__ > 2 || (__GNUC__ == 2 && __GNUC_MINOR__ > 4)
#define GNUC_PRINTF( format_idx, arg_idx )    \
  __attribute__((__format__ (__printf__, format_idx, arg_idx)))
#else
#define GNUC_PRINTF( format_idx, arg_idx )
#endif

#include <stdlib.h>
#include <stdarg.h>

#include "dict-common/dict-defines.h" /* SUBSCRIPT_MARK, SUBSCRIPT_DOT */
#include "utilities.h"

#define MAX_LINE 500          /* maximum width of print area */

void append_string(dyn_str *, const char *fmt, ...) GNUC_PRINTF(2,3);
void vappend_string(dyn_str *, const char *fmt, va_list args)
	GNUC_PRINTF(2,0);
size_t append_utf8_char(dyn_str *, const char * mbs);

static inline void patch_subscript_mark(char *s)
{
	s = strchr(s, SUBSCRIPT_MARK);
	if (NULL != s)
		*s = SUBSCRIPT_DOT;
}

static inline void patch_subscript_marks(char *s)
{
	while (NULL != (s = strchr(s, SUBSCRIPT_MARK)))
		*s = SUBSCRIPT_DOT;
}

<<<<<<< HEAD
static inline int display_width(int width, const char *s)
{
	return width + strlen(s) - utf8_strwidth(s);
}

=======
>>>>>>> 162dce8d
#endif<|MERGE_RESOLUTION|>--- conflicted
+++ resolved
@@ -45,12 +45,9 @@
 		*s = SUBSCRIPT_DOT;
 }
 
-<<<<<<< HEAD
 static inline int display_width(int width, const char *s)
 {
 	return width + strlen(s) - utf8_strwidth(s);
 }
 
-=======
->>>>>>> 162dce8d
 #endif