--- conflicted
+++ resolved
@@ -21,14 +21,8 @@
 
 void   print_disjunct_counts(Sentence sent);
 struct tokenpos;
-<<<<<<< HEAD
 void   print_sentence_word_alternatives(dyn_str *, Sentence, bool,
        char * (*)(Dictionary, const char *), struct tokenpos *);
-void print_with_subscript_dot(const char *);
-=======
-void   print_sentence_word_alternatives(Sentence sent, bool debugprint,
-       void (*display)(Dictionary, const char *), struct tokenpos *);
->>>>>>> 162dce8d
 
 // Used for debug/error printing
 void print_sentence_context(Sentence, dyn_str*);
