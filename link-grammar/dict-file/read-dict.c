--- conflicted
+++ resolved
@@ -1926,16 +1926,7 @@
 	return true;
 
 syntax_error:
-<<<<<<< HEAD
 	free_insert_list(dn);
-=======
-	while (dn != NULL)
-	{
-		dnx = dn->left;
-		free_dict_node(dn);
-		dn = dnx;
-	}
->>>>>>> 98eb9808
 	return false;
 }
 
